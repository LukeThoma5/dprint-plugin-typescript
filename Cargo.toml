--- conflicted
+++ resolved
@@ -26,12 +26,8 @@
 [dependencies]
 dprint-core = { version = "0.33.1", features = ["formatting"] }
 swc_common = "0.10.7"
-<<<<<<< HEAD
-swc_ecmascript = { version = "0.15.0", features = ["parser"] }
+swc_ecmascript = { version = "0.16.0", features = ["parser"] }
 swc_ast_view = { path = "../swc_ast_ref/rs-lib", package = "dprint-swc-ecma-ast-view" }
-=======
-swc_ecmascript = { version = "0.16.0", features = ["parser"] }
->>>>>>> 2fd5b59e
 serde = { version = "1.0.118", features = ["derive"] }
 serde_json = { version = "1.0", optional = true }
 
